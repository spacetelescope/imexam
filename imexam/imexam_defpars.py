--- conflicted
+++ resolved
@@ -21,11 +21,7 @@
                   "scale": ['zscale', "How to scale the image"],
                   "color_min": [None, "Minimum color value"],
                   "color_max": [None, "Maximum color value"],
-<<<<<<< HEAD
-                  "cmap": ['Greys', "Matplotloib colormap to use"],
-=======
                   "cmap": ['Greys', "Matplotlib colormap to use"],
->>>>>>> 1e9331d4
                   }
 
 
