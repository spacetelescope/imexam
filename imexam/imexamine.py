"""Licensed under a 3-clause BSD style license - see LICENSE.rst.

   This class implements IRAF/imexamine type capabilities
   for providing powerful diagnostic quick-look tools.

   However, the power of this python tool is that it is essentially a library
   of plotting and analysis routines which can be directed towards
   any viewer. It can also be used without connecting to any viewer
   since the calls take only data,x,y information. This means that
   given a data array and a list of x,y positions you can creates
   plots without havin to interact with the viewers.

   Users can also register a custom function with the class
   and have it available for use in either case.

   The plots which are made are fully customizable

 """

from __future__ import print_function, division, absolute_import

import warnings
import numpy as np
import sys
import logging
import tempfile
from copy import deepcopy

import matplotlib.pyplot as plt
from matplotlib import get_backend
from IPython.display import Image

from astropy.io import fits
from astropy.modeling import models
from astropy.visualization import ZScaleInterval
try:
    from scipy import stats
except ImportError:
    print("Scipy not installed, describe stat unavailable")

from . import math_helper
from . import imexam_defpars
from .util import set_logging

if sys.version_info.major < 3:
    PY3 = False
else:
    PY3 = True

# turn on interactive mode for plotting
if not plt.isinteractive():
    plt.ion()

# enable display plot in iPython notebook
try:
    from io import StringIO
except:
    from cString import StringIO

try:
    import photutils
    photutils_installed = True
except ImportError:
    print("photutils not installed, photometry functionality "
          "in imexam() not available")
    photutils_installed = False

__all__ = ["Imexamine"]


class Imexamine(object):
    """The imexamine class controls plotting and analysis functions."""

    def __init__(self):
        """do imexamine like routines on the current frame.

        read the returned cursor key value to decide what to do

        region_size is the default radius or side of the square for stat info
        """
        self.set_option_funcs()  # define the dictionary of keys and functions
        self._data = np.zeros(0)  # the data array
        self._datafile = ""  # the file from which the data came
        # read from imexam_defpars which contains dicts
        self._define_default_pars()
        # default plot name saved with "s" key
        self.plot_name = "imexam_plot.pdf"
        # let users have multiple plot windows, the list stores their names
        self._plot_windows = list()
        # this contains the name of the current plotting window
        self._figure_name = "imexam"
        self._plot_windows.append(self._figure_name)
        self._reserved_keys = ['q', '2']  # not to be changed with user funcs
        self._fit_models = ["Gaussian1D", "Moffat1D", "MexicanHat1D", "AiryDisk2D", "Polynomial1D"]

        # see if the package logger was already started
        self.log = logging.getLogger(__name__)
        self.log = set_logging()

    def setlog(self, filename=None, on=True, level=logging.INFO):
            """Turn on and off logging to a logfile or the screen.

            Parameters
            ----------
            filename: str, optional
                Name of the  output file to record log information
            on: bool, optional
                True by default, turn the logging on or off
            level: logging class, optional
                set the level for logging messages, turn off screen messages
                by setting to logging.CRITICAL

            """
            self.log = set_logging(filename, on, level)

    def _close_plots(self):
        """Make sure to release plot memory at end of exam loop."""
        for plot in self._plot_windows:
            plt.close()

    def close(self):
        """For use with the Imexamine object standalone."""
        self._close_plots()
        self.log = set_logging(on=False)

    def show_fit_models(self):
        """Print the available astropy models for plot fits."""
        self.log.info("The available astropy models for fitting"
                      "are: {}".format(self._fit_models))

    def set_option_funcs(self):
        """Define the dictionary which maps imexam keys to their functions.

         Notes
         -----
         The user can modify this dictionary to add or change options,
         the first item in the tuple is the associated function
         the second item in the tuple is the description of what the function
         does when that key is pressed
        """
        self.imexam_option_funcs = {'a': (self.aper_phot, 'Aperture sum, with radius region_size '),
                                    'j': (self.line_fit, '1D [Gaussian1D default] line fit '),
                                    'k': (self.column_fit, '1D [Gaussian1D default] column fit'),
                                    'm': (self.report_stat, 'Square region stats, in [region_size],default is median'),
                                    'x': (self.show_xy_coords, 'Return x,y,value of pixel'),
                                    'y': (self.show_xy_coords, 'Return x,y,value of pixel'),
                                    'l': (self.plot_line, 'Return line plot'),
                                    'c': (self.plot_column, 'Return column plot'),
                                    'g': (self.curve_of_growth, 'Return curve of growth plot'),
                                    'r': (self.radial_profile, 'Return the radial profile plot'),
                                    'h': (self.histogram, 'Return a histogram in the region around the cursor'),
                                    'e': (self.contour, 'Return a contour plot in a region around the cursor'),
                                    's': (self.save_figure, 'Save current figure to disk as [plot_name]'),
                                    'b': (self.gauss_center, 'Return the 2D gauss fit center of the object'),
                                    'w': (self.surface, 'Display a surface plot around the cursor location'),
                                    '2': (self.new_plot_window, 'Make the next plot in a new window'),
                                    't': (self.cutout, 'Make a fits image cutout using pointer location')
                                    }

    def print_options(self):
        """Print the imexam options to screen."""
        keys = self.get_options()
        for key in keys:
            print("%s\t%s" % (key, self.option_descrip(key)))

    def do_option(self, x, y, key):
        """Run the imexam option.

        Parameters
        ----------

        x: int
            The x location of the cursor or data point

        y: int
            The y location of the cursor or data point

        key: string
            The key which was pressed

        """
        self.log.debug("pressed: {0}, {1:s}".format(key, self.imexam_option_funcs[key][0].__name__))
        self.imexam_option_funcs[key][0](x, y, self._data)

    def get_options(self):
        """Return the imexam options as a key list."""
        keys = sorted(self.imexam_option_funcs.keys())
        return keys

    def option_descrip(self, key, field=1):
        """Return the looked up dictionary of options.

        Parameters
        ----------
        key: string
            The key which was pressed, it relates to the function to call

        field: int
            This tells where in the option dictionary the function name
            can be found
        """
        return self.imexam_option_funcs[key][field]

    def set_data(self, data=np.zeros(0)):
        """initialize the data that imexamine uses."""
        self._data = data

    def set_plot_name(self, filename=None):
        """set the default plot name for the "s" key.

        Parameters
        ----------
        filename: string
          The name which is used to save the current plotting window to a file
          The extension on the name decides which file type is used
        """
        if filename is None:
            warnings.warn("No filename provided")
        else:
            self.plot_name = filename

    def get_plot_name(self):
        """return the default plot name."""
        return self.plot_name

    def _define_default_pars(self):
        """Set all pars to their defaults, stored in a file with dicts."""
        self.aper_phot_def_pars = imexam_defpars.aper_phot_pars
        self.radial_profile_def_pars = imexam_defpars.radial_profile_pars
        self.curve_of_growth_def_pars = imexam_defpars.curve_of_growth_pars
        self.surface_def_pars = imexam_defpars.surface_pars
        self.line_fit_def_pars = imexam_defpars.line_fit_pars
        self.column_fit_def_pars = imexam_defpars.column_fit_pars
        self.contour_def_pars = imexam_defpars.contour_pars
        self.histogram_def_pars = imexam_defpars.histogram_pars
        self.lineplot_def_pars = imexam_defpars.lineplot_pars
        self.colplot_def_pars = imexam_defpars.colplot_pars
        self.histogram_def_pars = imexam_defpars.histogram_pars
        self.contour_def_pars = imexam_defpars.contour_pars
        self.report_stat_def_pars = imexam_defpars.report_stat_pars
        self.cutout_def_pars = imexam_defpars.cutout_pars
        self._define_local_pars()

    def _define_local_pars(self):
        """Set a copy of the default pars that users can alter."""
        self.aper_phot_pars = deepcopy(self.aper_phot_def_pars)
        self.radial_profile_pars = deepcopy(self.radial_profile_def_pars)
        self.curve_of_growth_pars = deepcopy(self.curve_of_growth_def_pars)
        self.surface_pars = deepcopy(self.surface_def_pars)
        self.line_fit_pars = deepcopy(self.line_fit_def_pars)
        self.column_fit_pars = deepcopy(self.column_fit_def_pars)
        self.contour_pars = deepcopy(self.contour_def_pars)
        self.histogram_pars = deepcopy(self.histogram_def_pars)
        self.lineplot_pars = deepcopy(self.lineplot_def_pars)
        self.colplot_pars = deepcopy(self.colplot_def_pars)
        self.histogram_pars = deepcopy(self.histogram_def_pars)
        self.contour_pars = deepcopy(self.contour_def_pars)
        self.report_stat_pars = deepcopy(self.report_stat_def_pars)
        self.cutout_pars = deepcopy(self.cutout_def_pars)

    def unlearn_all(self):
        """reset the default parameters for all functions."""
        self._define_local_pars()

    def new_plot_window(self, x, y, data=None):
        """make the next plot in a new plot window.

        Notes
        -----
        x,y, data, are not used here, but the calls are setup to take them
        for all imexam options. Is there a better way to do the calls in
        general? Once the new plotting window is open all plots will be
        directed towards it. The old window cannot be used again.

        """
        if data is None:
            data = self._data
        self._figure_name = "imexam" + str(len(self._plot_windows) + 1)
        self._plot_windows.append(self._figure_name)
        self.log.info("Plots now directed towards {0:s}".format(self._figure_name))

    def plot_line(self, x, y, data=None, fig=None):
        """line plot of data at point x.

        Parameters
        ----------
        x: int
            The x location of the object
        y: int
            The y location of the object
        data: numpy array
            The data array to work on
        fig: figure object for redirect
            Used for interaction with the ginga GUI
        """
        if data is None:
            data = self._data
        self.log.info("Line at {0} {1}".format(x, y))

        pfig = fig
        if fig is None:
            fig = plt.figure(self._figure_name)
        fig.clf()
        fig.add_subplot(111)
        ax = fig.gca()

        if self.lineplot_pars["title"][0] is None:
            ax.set_title("{0:s} line at {1:d}".format(self._datafile, int(y)))
        ax.set_xlabel(self.lineplot_pars["xlabel"][0])
        ax.set_ylabel(self.lineplot_pars["ylabel"][0])

        if not self.lineplot_pars["xmax"][0]:
            xmax = len(data[int(y), :])
        else:
            xmax = self.lineplot_pars["xmax"][0]
        ax.set_xlim(self.lineplot_pars["xmin"][0], xmax)

        if self.lineplot_pars["logx"][0]:
            ax.set_xscale("log")
        if self.lineplot_pars["logy"][0]:
            ax.set_yscale("log")

        if bool(self.lineplot_pars["pointmode"][0]):
            ax.plot(data[int(y), :], self.lineplot_pars["marker"][0])
        else:
            ax.plot(data[int(y), :])

        if pfig is None and 'nbagg' not in get_backend().lower():
            plt.draw()
            plt.pause(0.001)
        else:
            fig.canvas.draw()

    def plot_column(self, x, y, data=None, fig=None):
        """column plot of data at point y.

        Parameters
        ----------
        x: int
            The x location of the object
        y: int
            The y location of the object
        data: numpy array
            The data array to work on
        fig: figure name for redirect
            Used for interaction with the ginga GUI
        """
        if data is None:
            data = self._data
        self.log.info("Column at {0} {1}".format(x, y))

        pfig = fig
        if fig is None:
            fig = plt.figure(self._figure_name)
        fig.clf()
        fig.add_subplot(111)
        ax = fig.gca()

        if self.colplot_pars["title"][0] is None:
            ax.set_title("{0:s} column at {1:d}".format(self._datafile, int(x)))
        else:
            ax.set_title(self.colplot_pars["title"][0])
        ax.set_xlabel(self.colplot_pars["xlabel"][0])
        ax.set_ylabel(self.colplot_pars["ylabel"][0])

        if not self.colplot_pars["xmax"][0]:
            xmax = len(data[:, int(x)])
        else:
            xmax = self.colplot_pars["xmax"][0]
        ax.set_xlim(self.colplot_pars["xmin"][0], xmax)

        if self.colplot_pars["logx"][0]:
            ax.set_xscale("log")

        if self.colplot_pars["logy"][0]:
            ax.set_yscale("log")
        if bool(self.colplot_pars["pointmode"][0]):
            ax.plot(data[:, int(x)], self.colplot_pars["marker"][0])
        else:
            ax.plot(data[:, int(x)])

        if pfig is None and 'nbagg' not in get_backend().lower():
            plt.draw()
            plt.pause(0.001)
        else:
            fig.canvas.draw()

    def show_xy_coords(self, x, y, data=None):
        """print the x,y,value to the screen.

        Parameters
        ----------
        x: int
            The x location of the object
        y: int
            The y location of the object
        data: numpy array
            The data array to work on
        """
        if data is None:
            data = self._data
        info = "{0} {1}  {2}".format(x, y, data[int(y), int(x)])
        self.log.info(info)

    def report_stat(self, x, y, data=None):
        """report the statisic of values in a box with side region_size.

        The statistic can be any numpy function

        Parameters
        ----------
        x: int
            The x location of the object
        y: int
            The y location of the object
        data: numpy array
            The data array to work on
        """
        if data is None:
            data = self._data

        region_size = self.report_stat_pars["region_size"][0]
        name = self.report_stat_pars["stat"][0]
        dist = region_size / 2
        xmin = int(x - dist)
        xmax = int(x + dist)
        ymin = int(y - dist)
        ymax = int(y + dist)

        if "describe" in name:
            try:
                stat = getattr(stats, "describe")
                nobs, minmax, mean, var, skew, kurt = stat(data[ymin:ymax,
                                                           xmin:xmax].flatten())
                pstr = ("[{0:d}:{1:d},{2:d}:{3:d}] {4:s}: \nnobs: "
                        "{5}\nminmax: {6}\nmean {7}\nvariance: {8}\nskew: "
                        "{9}\nkurtosis: {10}".format(ymin, ymax, xmin, xmax,
                                                     name, nobs, minmax, mean,
                                                     var, skew, kurt))
            except AttributeError:
                warnings.warn("Invalid stat specified")
        else:
            try:
                stat = getattr(np, name)
                pstr = "[{0:d}:{1:d},{2:d}:{3:d}] {4:s}: {5}".format(
                       ymin, ymax, xmin, xmax, name,
                       (stat(data[ymin:ymax, xmin:xmax])))
            except AttributeError:
                warnings.warn("Invalid stat specified")

        self.log.info(pstr)

    def save_figure(self, x, y, data=None, fig=None):
        """Save to file the figure that's currently displayed.

        this is used for the imexam loop, because there is a standard api
        for the loop

        Parameters
        ----------
        x: int
            The x location of the object
        y: int
            The y location of the object
        data: numpy array
            The data array to work on
        fig: figure for redirect
            Used for interaction with the ginga GUI
        """
        if data is None:
            data = self._data
        if fig is None:
            fig = plt.figure(self._figure_name)
        ax = fig.gca()
        fig.savefig(self.plot_name)
        pstr = "plot saved to {0:s}".format(self.plot_name)
        self.log.info(pstr)

    def save(self, filename=None, fig=None):
        """Save to file the figure that's currently displayed.

        this is used for the standalone plotting

        Parameters
        ----------
        filename: string
            Name of the file the plot will be saved to. The extension
            on the filename determines the filetype
        fig: figure name for redirect
            Used for interaction with the ginga GUI
        """
        if filename:
            self.set_plot_name(filename)
        else:
            self.set_plot_name(self._figure_name + ".pdf")

        if fig is None:
            fig = plt.figure(self._figure_name)
        ax = fig.gca()
        fig.savefig(self.plot_name)
        pstr = "plot saved to {0:s}".format(self.plot_name)
        self.log.info(pstr)

    def aper_phot(self, x, y, data=None, fig=None):
        """Perform aperture photometry.

        uses photutils functions, photutils must be available

        Parameters
        ----------
        x: int
            The x location of the object
        y: int
            The y location of the object
        data: numpy array
            The data array to work on
        fig: figure object for redirect
            Used for interaction with the ginga GUI
        """
        if data is None:
            data = self._data

        center = False
        if not photutils_installed:
            self.log.warning("Install photutils to enable")
        else:
            if self.aper_phot_pars["center"][0]:
                center = True
                delta = 10
                amp, x, y, sigma, sigmay = self.gauss_center(x, y, data,
                                                             delta=delta)

            # XXX TODO:  Do I beleive that these all have to be ints?

            radius = int(self.aper_phot_pars["radius"][0])
            width = int(self.aper_phot_pars["width"][0])
            inner = int(self.aper_phot_pars["skyrad"][0])
            subsky = bool(self.aper_phot_pars["subsky"][0])

            outer = inner + width

            apertures = photutils.CircularAperture((x, y), radius)
            rawflux_table = photutils.aperture_photometry(
                data,
                apertures,
                subpixels=1,
                method="center")

            sky_per_pix = None
            if subsky:
                annulus_apertures = photutils.CircularAnnulus(
                    (x, y), r_in=inner, r_out=outer)
                bkgflux_table = photutils.aperture_photometry(
                    data,
                    annulus_apertures)

                # to calculate the mean local background, divide the circular
                # annulus aperture sums by the area fo the circular annulus.
                # The bkg sum with the circular aperture is then
                # then mean local background tims the circular apreture area.
                aperture_area = apertures.area()
                annulus_area = annulus_apertures.area()

                bkg_sum = float(
                    (bkgflux_table['aperture_sum'] *
                     aperture_area /
                     annulus_area)[0])
                total_flux = rawflux_table['aperture_sum'][0] - bkg_sum
                sky_per_pix = float(
                    bkgflux_table['aperture_sum'] /
                    annulus_area)

            else:
                total_flux = float(rawflux_table['aperture_sum'][0])

            # compute the magnitude of the sky corrected flux
            magzero = float(self.aper_phot_pars["zmag"][0])
            mag = magzero - 2.5 * (np.log10(total_flux))

            # Construct the output strings (header and parameter values)
            pheader = "x\ty\tradius\tflux\tmag(zpt={0:0.2f})\t".format(magzero)
            pstr = "\n{0:.2f}\t{1:0.2f}\t{2:d}\t{3:0.2f}\t{4:0.2f}\t".format(x, y, radius, total_flux, mag)

            if sky_per_pix is not None:
                pheader += "sky/pix\t"
                pstr += "{0:0.2f}\t".format(sky_per_pix)
            if center:
                pheader += "fwhm(pix)"
                pstr += "{0:0.2f}".format(math_helper.gfwhm(sigma)[0])

            pheader = pheader.expandtabs(15)
            pstr = pstr.expandtabs(15)

            # Save the total flux for unit testing things later
            self.total_flux = total_flux

            self.log.info(pheader + pstr)
            if self.aper_phot_pars["genplot"][0]:
                pfig = fig
                if fig is None:
                    # Make sure figure is square so round stars look round
                    fig = plt.figure(self._figure_name, figsize=[5, 5])
                fig.clf()
                fig.add_subplot(111)
                ax = plt.gca()

                if self.aper_phot_pars["title"][0] is None:
                    title = "x=%.2f, y=%.2f, flux=%.1f, \nmag=%.1f, sky=%.1f" % (x, y,
                                                                                 total_flux, mag,
                                                                                 sky_per_pix)
                    if center:
                        title += ", fwhm=%.2f" % math_helper.gfwhm(sigma)[0]
                    ax.set_title(title)
                else:
                    ax.set_title(self.aper_phot_pars["title"][0])

                if self.aper_phot_pars['scale'][0] == 'zscale':
                    zs = ZScaleInterval()
<<<<<<< HEAD
                    color_range = zs.get_limits(data)
                else:
                    color_range = [self.aper_phot_pars['color_min'][0], self.aper_phot_pars['color_max'][0]]

                pad = outer * 1.2  # XXX TODO: Bad magic number
                ax.imshow(data[int(y - pad):int(y + pad), int(x - pad):int(x + pad)],
                          vmin=color_range[0], vmax=color_range[1],
                          extent=[int(x - pad), int(x + pad), int(y - pad), int(y + pad)], origin='lower',
                          cmap=self.aper_phot_pars['cmap'][0])

                apertures.plot(ax=ax, color='green', alpha=0.75)
                if subsky:
                    annulus_apertures.plot(ax=ax, color='red', alpha=0.75)
=======
                    color_range = zs.get_limits(self._data)
                else:
                    color_range = [self.aper_phot_pars['color_min'][0], self.aper_phot_pars['color_max'][0]]

                pad = outer*1.2  # XXX TODO: Bad magic number
                ax.imshow(self._data[int(y-pad):int(y+pad), int(x-pad):int(x+pad)],
                          vmin=color_range[0], vmax=color_range[1],
                          extent=[int(x-pad), int(x+pad), int(y-pad), int(y+pad)], origin='lower',
                          cmap=self.aper_phot_pars['cmap'][0])

                apertures.plot(ax=ax, color='green', alpha=0.75, lw=3)
                if subsky:
                    annulus_apertures.plot(ax=ax, color='red', alpha=0.75, lw=3)
>>>>>>> 1e9331d4

                if pfig is None and 'nbagg' not in get_backend().lower():
                    plt.draw()
                    plt.pause(0.001)
                else:
                    fig.canvas.draw()

    def line_fit(self, x, y, data=None, form=None, genplot=True, fig=None, col=False):
        """compute the 1D fit to the line of data using the specified form.

        Parameters
        ----------
        x: int
            The x location of the object
        y: int
            The y location of the object
        data: numpy array
            The data array to work on
        form: string
            This is the functional form specified in the line fit parameters
            Currently Gaussian1D, Moffat1D, MexicanHat1D, Polynomial1D
        genplot: bool
            produce the plot or return the fit
        fig: figure for redirect
            Used for interaction with the ginga GUI
        col: bool (False)
            Plot column instead of line

        Notes
        -----
        The background is currently ignored

        If centering is True in the parameter set, then the center
        is fit with a 2d gaussian, not performed for Polynomial1D
        """

        # Set which parameters to use
        if col:
            pars = self.column_fit_pars
        else:
            pars = self.line_fit_pars

        if data is None:
            data = self._data

        if form is None:
            fitform = getattr(models, pars["func"][0])
        else:
            fitform = getattr(models, form)
        self.log.info("using model: {0}".format(fitform))

        # Used for Polynomial1D fitting
        degree = int(pars["order"][0])

        delta = int(pars["rplot"][0])
<<<<<<< HEAD
        if delta >= len(data) / 4:  # help with small data arrays and defaults
            delta = delta / 2
=======
        if delta >= len(data)/4:  # help with small data arrays and defaults
            delta = delta/2
>>>>>>> 1e9331d4
        delta = int(delta)

        xx = int(x)
        yy = int(y)
        # fit the center with a 2d gaussian
        if pars["center"][0]:
            if fitform.name is not "Polynomial1D":
                amp, xout, yout, sigma, sigmay = self.gauss_center(xx, yy, data,
                                                                   delta=delta)
                if (xout < 0 or yout < 0 or xout > data.shape[1] or
                   yout > data.shape[0]):
                        self.log.warning("Problem with centering, "
                                         "pixel coords")
                else:
                    xx = int(xout)
                    yy = int(yout)
        if col:
            line = data[:, xx]
            chunk = line[yy - delta:yy + delta]
        else:
            line = data[yy, :]
            chunk = line[xx - delta: xx + delta]

        # fit model to data
        if fitform.name is "Gaussian1D":
            fitted = math_helper.fit_gauss_1d(chunk)
<<<<<<< HEAD
            fitted.mean_0.value += (xx - delta)
        elif fitform.name is "Moffat1D":
            fitted = math_helper.fit_moffat_1d(chunk)
            fitted.x_0_0.value += (xx - delta)
        elif fitform.name is "MexicanHat1D":
            fitted = math_helper.fit_mex_hat_1d(chunk)
            fitted.x_0_0.value += (xx - delta)
=======
            fitted.mean_0.value += (xx-delta)
        elif fitform.name is "Moffat1D":
            fitted = math_helper.fit_moffat_1d(chunk)
            fitted.x_0_0.value += (xx-delta)
        elif fitform.name is "MexicanHat1D":
            fitted = math_helper.fit_mex_hat_1d(chunk)
            fitted.x_0_0.value += (xx-delta)
>>>>>>> 1e9331d4
        elif fitform.name is "Polynomial1D":
            fitted = math_helper.fit_poly_n(chunk, deg=degree)
            if fitted is None:
                raise ValueError("Problem with the Poly1D fit")
        elif fitform.name is "AiryDisk2D":
            fitted = math_helper.fit_airy_2d(chunk)
            if fitted is None:
                raise ValueError("Problem with the AiryDisk2D fit")
<<<<<<< HEAD
            fitted.x_0_0.value += (xx - delta)
            fitted.y_0_0.value += (yy - delta)
=======
            fitted.x_0_0.value += (xx-delta)
            fitted.y_0_0.value += (yy-delta)
>>>>>>> 1e9331d4
        else:
            self.log.info("{0:s} not implemented".format(fitform.name))
            return

        xline = np.arange(len(chunk)) + xx - delta
        fline = np.linspace(xline[0], xline[-1], 100)  # finer sample
        if fitform.name is "AiryDisk2D":
<<<<<<< HEAD
            yfit = fitted(fline, fline * 0 + fitted.y_0_0.value)
=======
            yfit = fitted(fline, fline*0+fitted.y_0_0.value)
>>>>>>> 1e9331d4
        else:
            yfit = fitted(fline)

        # make a plot
        if pars["title"][0] is None:
            title = "{0}: {1} {2}".format(self._datafile, int(x), int(y))
        else:
            title = pars["title"][0]

        if genplot:
            pfig = fig
            if fig is None:
                fig = plt.figure(self._figure_name)
            fig.clf()
            fig.add_subplot(111)
            ax = fig.gca()

            ax.set_xlabel(pars["xlabel"][0])
            ax.set_ylabel(pars["ylabel"][0])
            if pars["logx"][0]:
                ax.set_xscale("log")
            if pars["logy"][0]:
                ax.set_yscale("log")

            if bool(pars["pointmode"][0]):
                ax.plot(xline, chunk, 'o', label="data")
            else:
                ax.plot(xline, chunk, label="data", linestyle='-')

            if fitform.name is "Gaussian1D":
                fwhmx, fwhmy = math_helper.gfwhm(fitted.stddev_0.value)
                ax.set_title("{0:s} amp={1:8.2f} mean={2:9.2f},"
                             "fwhm={3:9.2f}".format(title,
                                                    fitted.amplitude_0.value,
                                                    fitted.mean_0.value,
                                                    fwhmx))
                pstr = "({0:d},{1:d}) mean={2:9.2f}, fwhm={3:9.2f}".format(
                    int(x), int(y), fitted.mean_0.value, fwhmx)
                self.log.info(pstr)
            elif fitform.name is "Moffat1D":
                mfwhm = math_helper.mfwhm(fitted.alpha_0.value,
                                          fitted.gamma_0.value)
                ax.set_title("{0:s} amp={1:8.2f} fwhm={2:9.2f}".format(
                    title, fitted.amplitude_0.value, mfwhm))
                pstr = "({0:d},{1:d}) amp={2:8.2f} fwhm={3:9.2f}".format(
                    int(x), int(y), fitted.amplitude_0.value, mfwhm)
                self.log.info(pstr)
            elif fitform.name is "MexicanHat1D":
                ax.set_title("{0:s} amp={1:8.2f} sigma={2:8.2f}".format(
                    title, fitted.amplitude_0.value, fitted.sigma_0.value))
                pstr = "({0:d},{1:d}) amp={2:8.2f} sigma={3:9.2f}".format(
                    int(x), int(y), fitted.amplitude_0.value, fitted.sigma_0.value)
                self.log.info(pstr)
            elif fitform.name is "Polynomial1D":
                ax.set_title("{0:s} degree={1:d}".format(title, degree))
                pstr = "({0:d},{1:d}) degree={2:d}".format(int(x), int(y), degree)
                self.log.info(fitted.parameters)
                self.log.info(pstr)
            elif fitform.name is "AiryDisk2D":
                ax.set_title("{0:s} amp={1:8.2f} radius={2:8.2f}".format(
                    title, fitted.amplitude_0.value, fitted.radius_0.value))
                pstr = "({0:d},{1:d}) amp={2:8.2f} radius={3:9.2f}".format(
                    int(x), int(y), fitted.amplitude_0.value, fitted.radius_0.value)
                self.log.info(pstr)
            else:
                warnings.warn("Unsupported functional form used in line_fit")
                raise ValueError
            ax.plot(fline, yfit, c='r', label=str(fitform.__name__) + " fit")
            ax.legend()

            if pfig is None and 'nbagg' not in get_backend().lower():
                plt.draw()
                plt.pause(0.001)
            else:
                fig.canvas.draw()

        else:
            return fitted

    def column_fit(self, x, y, data=None, form=None, genplot=True, fig=None):
        """Compute the 1d  fit to the column of data.

        Parameters
        ----------
        x: int
            The x location of the object
        y: int
            The y location of the object
        data: numpy array
            The data array to work on
        form: string
            This is the functional form specified in the column fit parameters
        genplot: int
            produce the plot or return the fit model
        fig: figure name for redirect
            Used for interaction with the ginga GUI

        Notes
        -----
        delta is the range of data values to use around the x,y location

        The background is currently ignored

        if centering is True, then the center is fit with a 2d gaussian,
        but this is currently not done for Polynomial1D
        """

        result = self.line_fit(x, y, data=data, form=form,
                               genplot=genplot, fig=fig, col=True)
        if not genplot:
            return result

    def gauss_center(self, x, y, data=None, delta=10):
        """Return the 2d gaussian fit center of the data.

        Parameters
        ----------
        x: int
            The x location of the object
        y: int
            The y location of the object
        data: numpy array
            The data array to work on
        delta: int
            The range of data values (bounding box) to use around the x,y
            location for calculating the center

        """
        if data is None:
            data = self._data

        # reset delta for small arrays
        if delta >= len(data) / 4:
            delta = delta / 2

        delta = int(delta)
        xx = int(x)
        yy = int(y)
        #  flipped from xpa
        chunk = data[yy - delta:yy + delta, xx - delta:xx + delta]
        try:
            fit = math_helper.gauss_center(chunk)
            amp = fit.amplitude_0.value
            xcenter = fit.x_mean_0.value
            ycenter = fit.y_mean_0.value
            xsigma = fit.x_stddev_0.value
            ysigma = fit.y_stddev_0.value

            pstr = "xc={0:4f}\tyc={1:4f}".format(
                (xcenter + xx - delta),
                (ycenter + yy - delta))
            self.log.info(pstr)
            return (amp,
                    xcenter + xx - delta,
                    ycenter + yy - delta,
                    xsigma,
                    ysigma)

        except (RuntimeError, UserWarning) as e:
            self.log.info("Warning: {0:s}, returning zeros "
                          "for fit".format(str(e)))
            return (0, 0, 0, 0, 0)

    def radial_profile(self, x, y, data=None, form=None,
                       genplot=True, fig=None):
        """Display the radial profile plot (intensity vs radius) for the object.

        From the parameters Dictionary:
        If pixel is True, then every pixel at each radius is plotted.
        If pixel is False, then the sum of all pixels at each radius is plotted.

        Background may be subtracted and centering can be done with a
        2D Gaussian fit. These options are read from the plot parameters dict.

        Parameters
        ----------
        x: int
            The x location of the object
        y: int
            The y location of the object
        data: numpy array
            The data array to work on
        form: string
            The string name of the form of the fit to use
        genplot: bool
            Generate the plot if True, else return the fit data

        """
        subtract_background = bool(self.radial_profile_pars["background"][0])
        if not photutils_installed and subtract_background:
            self.log.warning("Install photutils to enable "
                             "background subtraction")
            subtract_background = False
        else:

            if data is None:
                data = self._data

            if form is None:
                form = getattr(models,
                               self.radial_profile_pars["fittype"][0])

            getdata = bool(self.radial_profile_pars["getdata"][0])

            # cut the data down to size
            datasize = int(self.radial_profile_pars["rplot"][0]) - 1
            delta = 10  # chunk size in pixels to find center

            # center on image using a 2d gaussian
            if self.radial_profile_pars["center"][0]:
                # pull out a small chunk to get the center defined
                amp, centerx, centery, sigma, sigmay = \
                    self.gauss_center(x, y, data, delta=delta)
            else:
                centery = y
                centerx = x
            icenterx = int(centerx)
            icentery = int(centery)

            # just grab the data box we want from the image
            data_chunk = data[icentery - datasize:icentery + datasize,
                              icenterx - datasize:icenterx + datasize]

            y, x = np.indices((data_chunk.shape))  # radii of all pixels

            if self.radial_profile_pars["pixels"][0]:
                r = np.sqrt((x - datasize + (centerx - icenterx))**2
                            + (y - datasize + (centery - icentery))**2)
                indices = np.argsort(r.flat)  # sorted indices
                radius = r.flat[indices]
                flux = data_chunk.flat[indices]

            else:  # sum the flux in integer bins
                r = np.sqrt((x - datasize)**2 + (y - datasize)**2)
                r = r.astype(np.int)
                flux = np.bincount(r.ravel(), data_chunk.ravel())
                radius = np.arange(len(flux))

            # Get a background measurement
            if subtract_background:
                inner = self.radial_profile_pars["skyrad"][0]
                width = self.radial_profile_pars["width"][0]
                annulus_apertures = photutils.CircularAnnulus((centerx, centery),
<<<<<<< HEAD
                                                              r_in=inner,
                                                              r_out=inner + width)
=======
                                                              r_in=inner, r_out=inner+width)
>>>>>>> 1e9331d4
                bkgflux_table = photutils.aperture_photometry(data,
                                                              annulus_apertures)

                # to calculate the mean local background, divide the circular
                # annulus aperture sums by the area of the circular annulus.
                # The bkg sum with the circular aperture is then
                # then mean local background times the circular apreture area.
                annulus_area = annulus_apertures.area()
                sky_per_pix = float(bkgflux_table['aperture_sum'] /
                                    annulus_area)
                self.log.info("Background per pixel: {0:f}".format(sky_per_pix))
                if self.radial_profile_pars["pixels"][0]:
                    flux -= sky_per_pix
                else:
                    flux -= np.bincount(r.ravel()) * sky_per_pix
                if getdata:
                    self.log.info("Sky per pixel: {0} using "
                                  "(rad={1}->{2})".format(sky_per_pix,
                                                          inner, inner + width))
            if getdata:
                info = "\nat (x,y)={0:f},{1:f}\n".format(centerx, centery)
                self.log.info(info)
                self.log.info(radius, flux)

            # finish the plot
            if genplot:
                pfig = fig
                if fig is None:
                    fig = plt.figure(self._figure_name)
                fig.clf()
                fig.add_subplot(111)
                ax = fig.gca()

                if self.radial_profile_pars["title"][0] is None:
                    title = "{0}: {1} {2}".format(self._datafile,
                                                  icenterx, icentery)
                else:
                    title = self.radial_profile_pars["title"][0]

                ax.set_xlabel(self.radial_profile_pars["xlabel"][0])
                ax.set_ylabel(self.radial_profile_pars["ylabel"][0])

                if bool(self.radial_profile_pars["pointmode"][0]):
                    ax.plot(radius, flux, self.radial_profile_pars["marker"][0])
                else:
                    ax.plot(radius, flux)
                ax.set_title(title)
                ax.set_ylim(0,)

                # over plot a gaussian fit to the data
                if bool(self.radial_profile_pars["fitplot"][0]):
                    self.log.info("Fit overlay not yet implemented")

                if pfig is None and 'nbagg' not in get_backend().lower():
                    plt.draw()
                    plt.pause(0.001)
                else:
                    fig.canvas.draw()
            else:
                return radius, flux

    def curve_of_growth(self, x, y, data=None, genplot=True, fig=None):
        """Display a curve of growth plot.

        Parameters
        ----------
        x: int
            The x location of the object
        y: int
            The y location of the object
        data: numpy array
            The data array to work on
        fig: figure name for redirect
            Used for interaction with the ginga GUI

        Notes
        -----
        the object photometry is taken from photutils

        """
        if not photutils_installed:
            self.log.warning("Install photutils to enable")
        else:

            if data is None:
                data = self._data

            delta = 10  # chunk size to find center
            subpixels = 10  # for line fit later

            # center using a 2d gaussian
            if self.curve_of_growth_pars["center"][0]:
                # pull out a small chunk
                amp, centerx, centery, sigma, sigmay = \
                    self.gauss_center(x, y, data, delta=delta)
            else:
                centery = y
                centerx = x
            centerx = int(centerx)
            centery = int(centery)

            # now grab aperture sums going out from that central pixel
            inner = self.curve_of_growth_pars["buffer"][0]
            width = self.curve_of_growth_pars["width"][0]
            router = self.curve_of_growth_pars["rplot"][0]
            getdata = bool(self.curve_of_growth_pars["getdata"][0])

            radius = list()
            flux = list()
            rapert = int(router) + 1
            for rad in range(1, rapert, 1):
                aper_flux, annulus_sky, skysub_flux = self._aperture_phot(
                    centerx, centery, data, radsize=rad, sky_inner=inner,
                    skywidth=width, method="exact", subpixels=subpixels)
                radius.append(rad)
                if self.curve_of_growth_pars["background"][0]:
                    if inner < router:
                        warnings.warn(
                            "Your sky annulus is inside your \
                            photometry radius rplot")
                    flux.append(skysub_flux)
                else:
                    flux.append(aper_flux)
            if getdata:
                rapert = np.arange(1, rapert, 1)
                info = "\nat (x,y)={0:d},{1:d}\nradii:{2}\nflux:{3}".format(
                    int(centerx), int(centery), rapert, flux)
                self.log.info(info)
            if genplot:
                pfig = fig
                if fig is None:
                    fig = plt.figure(self._figure_name)
                fig.clf()
                fig.add_subplot(111)
                ax = fig.gca()

                if self.curve_of_growth_pars["title"][0] is None:
                    title = "{0}: {1} {2}".format(self._datafile,
                                                  int(x),
                                                  int(y))
                else:
                    title = self.curve_of_growth_pars["title"][0]

                ax.set_xlabel(self.curve_of_growth_pars["xlabel"][0])
                ax.set_ylabel(self.curve_of_growth_pars["ylabel"][0])
                ax.plot(radius, flux, 'o')
                ax.set_title(title)

                if pfig is None and 'nbagg' not in get_backend().lower():
                    plt.draw()
                    plt.pause(0.001)
                else:
                    fig.canvas.draw()

            else:
                return rapert, flux

    def _aperture_phot(self, x, y, data=None, radsize=1,
                       sky_inner=5, skywidth=5,
                       method="subpixel", subpixels=4):
        """Perform sky subtracted aperture photometry.

        uses photutils functions, photutil must be installed

        Parameters
        ----------
        x: int
            The x location of the object
        y: int
            The y location of the object
        data: numpy array
            The data array to work on
        radsize: int
            Size of the radius
        sky_inner: int
            Inner radius of the sky annulus
        skywidth: int
            Width of the sky annulus
        method: string
            Pixel sampling method to use
        subpixels: int
            How many subpixels to use

        Notes
        -----
        background is taken from sky annulus pixels, check into
        masking bad pixels
        """
        if not photutils_installed:
            self.log.warning("Install photutils to enable")
        else:

            if data is None:
                data = self._data

            apertures = photutils.CircularAperture((x, y), radsize)
            rawflux_table = photutils.aperture_photometry(
                data,
                apertures,
                subpixels=1,
                method="center")

            outer = sky_inner + skywidth
            annulus_apertures = photutils.CircularAnnulus(
                (x, y), r_in=sky_inner, r_out=outer)
            bkgflux_table = photutils.aperture_photometry(
                data,
                annulus_apertures)

            # to calculate the mean local background, divide the circular
            # annulus aperture sums
            # by the area of the circular annulus. The bkg sum within the
            # circular aperture is then
            # then mean local background times the circular apreture area.
            aperture_area = apertures.area()
            annulus_area = annulus_apertures.area()

            bkg_sum = (
                bkgflux_table['aperture_sum'] *
                aperture_area /
                annulus_area)[0]
            skysub_flux = rawflux_table['aperture_sum'][0] - bkg_sum

            return (
                float(rawflux_table['aperture_sum'][0]), bkg_sum, skysub_flux)

    def histogram(self, x, y, data=None, genplot=True, fig=None):
        """Calulate a histogram of the data values.

        Parameters
        ----------
        x: int, required
            The x location of the object
        y: int, required
            The y location of the object
        data: numpy array, optional
            The data array to work on
        genplot: boolean, optional
            If false, returns the hist, bin_edges tuple
        fig: figure name for redirect
            Used for interaction with the ginga GUI

        Notes
        -----
        This functional originally used the pylab histogram routine for
        plotting. In order to accomodate returning just the histogram data,
        this was changed to the numpy histogram, with a subsequent plot if
        genplot is True.

        Does not yet support numpy v1.11 strings for bin estimation.

        """
        if data is None:
            data = self._data

        deltax = int(self.histogram_pars["ncolumns"][0] / 2.)
        deltay = int(self.histogram_pars["nlines"][0] / 2.)
        yf = int(y)
        xf = int(x)

        data_cut = data[yf - deltay:yf + deltay, xf - deltax:xf + deltax]

        # mask data for min and max intensity specified
        if self.histogram_pars["z1"][0]:
            mini = float(self.histogram_pars["z1"][0])
        else:
            mini = np.min(data_cut)

        if self.histogram_pars["z2"][0]:
            maxi = float(self.histogram_pars["z2"][0])
        else:
            maxi = np.max(data_cut)

        lt = (data_cut < maxi)
        gt = (data_cut > mini)

        total_mask = lt * gt
        flat_data = data_cut[total_mask].flatten()

        if not maxi:
            maxi = np.max(data_cut)
        if not mini:
            mini = np.min(data_cut)
        num_bins = int(self.histogram_pars["nbins"][0])

        if genplot:
            pfig = fig
            if fig is None:
                fig = plt.figure(self._figure_name)
            fig.clf()
            fig.add_subplot(111)
            ax = fig.gca()

            if self.histogram_pars["title"][0] is None:
                title = "{0}: {1} {2}".format(self._datafile, int(x), int(y))
            else:
                title = self.histogram_pars["title"][0]
            ax.set_title(title)
            ax.set_xlabel(self.histogram_pars["xlabel"][0])
            ax.set_ylabel(self.histogram_pars["ylabel"][0])

            if self.histogram_pars["logx"][0]:
                ax.set_xscale("log")
            if self.histogram_pars["logy"][0]:
                ax.set_yscale("log")
            n, bins, patches = ax.hist(flat_data, num_bins,
                                       range=[mini, maxi],
                                       normed=False,
                                       facecolor='green',
                                       alpha=0.5,
                                       histtype='bar')
            self.log.info("{0} bins "
                          "range:[{1},{2}]".format(num_bins, mini, maxi))

            if pfig is None and 'nbagg' not in get_backend().lower():
                plt.draw()
                plt.pause(0.001)
            else:
                fig.canvas.draw()
        else:
            hist, bin_edges = np.histogram(flat_data,
                                           num_bins,
                                           range=[mini, maxi],
                                           normed=False)
            return hist, bin_edges

    def contour(self, x, y, data=None, fig=None):
        """plot contours in a region around the specified location.

        Parameters
        ----------
        x: int
            The x location of the object
        y: int
            The y location of the object
        data: numpy array
            The data array to work on
        fig: figure for redirect
            Used for interaction with the ginga GUI

        """
        if data is None:
            data = self._data

        pfig = fig
        if fig is None:
            fig = plt.figure(self._figure_name)
        fig.clf()
        fig.add_subplot(111)
        ax = fig.gca()

        if self.contour_pars["title"][0] is None:
            title = "{0} {1} {2}".format(self._datafile, int(x), int(y))
        else:
            title = self.contour_pars["title"][0]
        ax.set_title(title)
        ax.set_xlabel(self.contour_pars["xlabel"][0])
        ax.set_ylabel(self.contour_pars["ylabel"][0])
        ncont = self.contour_pars["ncontours"][0]
        colormap = self.contour_pars["cmap"][0]
        lsty = self.contour_pars["linestyle"][0]

        self.log.info("contour centered at: {0} {1}".format(x, y))
        deltax = int(self.contour_pars["ncolumns"][0] / 2.)
        deltay = int(self.contour_pars["nlines"][0] / 2.)
        xx = int(x)
        yy = int(y)
        data_cut = data[yy - deltay:yy + deltay, xx - deltax:xx + deltax]
        plt.rcParams['xtick.direction'] = 'out'
        plt.rcParams['ytick.direction'] = 'out'

        X, Y = np.meshgrid(np.arange(0, deltax, 0.5) + x - deltax / 2.,
                           np.arange(0, deltay, 0.5) + y - deltay / 2.)

        C = ax.contour(
            X,
            Y,
            data_cut,
            ncont,
            linewidth=.5,
            colors='black',
            linestyle=lsty)
        # make the filled contour
        ax.contourf(X, Y, data_cut, ncont, alpha=.75, cmap=colormap)
        if self.contour_pars["label"][0]:
            ax.clabel(C, inline=1, fontsize=10, fmt="%5.3f")

        if pfig is None and 'nbagg' not in get_backend().lower():
            plt.draw()
            plt.pause(0.001)
        else:
            fig.canvas.draw()

    def surface(self, x, y, data=None, fig=None):
        """plot a surface around the specified location.

        Parameters
        ----------
        x: int
            The x location of the object
        y: int
            The y location of the object
        data: numpy array
            The data array to work on
        fig: figure for redirect
            Used for interaction with the ginga GUI
        """
        from mpl_toolkits.mplot3d import Axes3D
        from matplotlib.ticker import LinearLocator, FormatStrFormatter

        if data is None:
            data = self._data
        pfig = fig
        if fig is None:
            fig = plt.figure(self._figure_name)
        fig.clf()
        fig.add_subplot(111)
        ax = fig.gca(projection='3d')

        title = self.surface_pars["title"][0]
        if title is None:
            title = "{0}: {1} {2}".format(self._datafile, int(x), int(y))
        ax.set_title(title)
        ax.set_xlabel(self.surface_pars["xlabel"][0])
        ax.set_ylabel(self.surface_pars["ylabel"][0])
        if self.surface_pars["zlabel"][0]:
            ax.set_zlabel("Flux")
        fancy = self.surface_pars["fancy"][0]
        deltax = self.surface_pars["ncolumns"][0]
        deltay = self.surface_pars["nlines"][0]

        minx = int(x - deltax) if x - deltax > 0 else 0
        miny = int(y - deltay) if y - deltay > 0 else 0
        maxx = int(x + deltax) if x + deltax < data.shape[-1] else data.shape[0]
        maxy = int(y + deltay) if y + deltay < data.shape[0] else data.shape[0]

        X = np.arange(minx, maxx, 1)
        Y = np.arange(miny, maxy, 1)

        X, Y = np.meshgrid(X, Y)
        Z = data[miny:maxy, minx:maxx]
        if self.surface_pars["floor"][0]:
            zmin = float(self.surface_pars["floor"][0])
        else:
            zmin = np.min(Z)
        if self.surface_pars["ceiling"][0]:
            zmax = float(self.surface_pars["ceiling"][0])
        else:
            zmax = np.max(Z)

        stride = int(self.surface_pars["stride"][0])
        if fancy:
            surf = ax.plot_surface(
                X, Y, Z, rstride=stride, cstride=stride,
                cmap=self.surface_pars["cmap"][0], alpha=0.6)
        else:
            surf = ax.plot_surface(X, Y, Z, rstride=stride, cstride=stride,
                                   cmap=self.surface_pars["cmap"][0],
                                   linewidth=0, antialiased=False)

        ax.zaxis.set_major_locator(LinearLocator(10))
        ax.zaxis.set_major_formatter(FormatStrFormatter('%.0f'))
        ax.set_zlim(zmin, zmax)

        if fancy:
            xmin = minx
            ymax = maxy
            cset = ax.contour(
                X,
                Y,
                Z,
                zdir='z',
                offset=zmax,
                cmap=self.surface_pars["cmap"][0])
            cset = ax.contour(
                X,
                Y,
                Z,
                zdir='x',
                offset=xmin,
                cmap=self.surface_pars["cmap"][0])
            cset = ax.contour(
                X,
                Y,
                Z,
                zdir='y',
                offset=ymax,
                cmap=self.surface_pars["cmap"][0])

        fig.colorbar(surf, shrink=0.5, aspect=5)
        if self.surface_pars["azim"][0]:
            ax.view_init(elev=10., azim=float(self.surface_pars["azim"][0]))

        if pfig is None and 'nbagg' not in get_backend().lower():
            plt.draw()
            plt.pause(0.001)
        else:
            fig.canvas.draw()

    def cutout(self, x, y, data=None, size=None, fig=None):
        """Make a fits cutout around the pointer location without wcs.

        Parameters
        ----------
        x: int
            The x location of the object
        y: int
            The y location of the object
        data: numpy array
            The data array to work on
        size: int
            The radius of the cutout region
        fig: figure for redirect
            Used for interaction with the ginga GUI
        """
        if data is None:
            data = self._data

        if size is None:
            size = self.cutout_pars["size"][0]

        xx = int(x)
        yy = int(y)
        prefix = "cutout_{0}_{1}_".format(xx, yy)
        fname = tempfile.mkstemp(prefix=prefix, suffix=".fits", dir="./")[-1]
        cutout = data[yy - size:yy + size, xx - size:xx + size]
        hdu = fits.PrimaryHDU(cutout)
        hdulist = fits.HDUList([hdu])
        hdulist[0].header['EXTEND'] = False
        hdulist.writeto(fname)
        self.log.info("Cutout at ({0},{1}) saved to {2:s}".format(xx, yy, fname))

    def register(self, user_funcs):
        """register a new imexamine function made by the user as an option.

        Parameters
        ----------
        user_funcs: dict
            Contains a dictionary where each key is the binding for the
            (function,description) tuple

        Notes
        -----
        The new binding will be added to the dictionary of imexamine functions
        as long as the key is unique. The new functions do not have to have
        default dictionaries associated with them.
        """
        if not isinstance(user_funcs, type(dict())):
            warnings.warn("Your input needs to be a dictionary")

        for key in user_funcs.keys():
            if key in self.imexam_option_funcs.keys():
                warnings.warn("{0:s} is not a unique key".format(key))
                warnings.warn("{0:s}".format(self.imexam_option_funcs[key]))
                raise ValueError("{0:s} is not a unique key".format(key))
            elif key == 'q':
                warnings.warn("q is reserved as the quit key")
                raise ValueError("q is reserved for the quit key")
            else:
                func_name = user_funcs[key][0].__name__
                self._add_user_function(user_funcs[key][0])
                self.imexam_option_funcs[key] = (
                    self.__getattribute__(func_name), user_funcs[key][1])
                self.log.info(
                    "User function: {0:s} added to imexam options with "
                    "key {1:s}".format(func_name, key))

    @classmethod
    def _add_user_function(cls, func):
        import types
        if PY3:
            return setattr(cls, func.__name__, types.MethodType(func, cls))
        else:
            return setattr(cls, func.__name__,
                           types.MethodType(func, None, cls))

    def showplt(self):
        """Show the plot."""
        buf = StringIO.StringIO()
        plt.savefig(buf, bbox_inches=0)
        img = Image(data=bytes(buf.getvalue()),
                    format='png', embed=True)
        buf.close()
        return img

    def set_aper_phot_pars(self, user_dict=None):
        """the user may supply a dictionary of par settings."""
        if not user_dict:
            self.aper_phot_pars = imexam_defpars.aper_phot_pars
        else:
            self.aper_phot_pars = user_dict

    def set_radial_pars(self):
        """set parameters for radial profile plots."""
        self.radial_profile_pars = imexam_defpars.radial_profile_pars

    def set_curve_pars(self):
        """set parameters for curve of growth plots."""
        self.curve_of_growth_pars = imexam_defpars.curve_of_growth_pars

    def set_surface_pars(self):
        """set parameters for surface plots."""
        self.surface_pars = imexam_defpars.surface_pars

    def set_line_fit_pars(self):
        """set parameters for 1D line fit plots."""
        self.line_fit_pars = imexam_defpars.line_fit_pars

    def set_column_fit_pars(self):
        """set parameters for 1D line fit plots."""
        self.column_fit_pars = imexam_defpars.column_fit_pars

    def set_contour_pars(self):
        """set parameters for contour plots."""
        self.contour_pars = imexam_defpars.contour_pars

    def set_histogram_pars(self):
        """set parameters for histogram plots."""
        self.histogram_pars = imexam_defpars.histogram_pars

    def set_lineplot_pars(self):
        """set parameters for line plots."""
        self.lineplot_pars = imexam_defpars.lineplot_pars

    def set_colplot_pars(self):
        """set parameters for column plots."""
        self.colplot_pars = imexam_defpars.colplot_pars

    def set_cutout_pars(self):
        """set parameters for cutout images."""
        self.cutout_pars = imexam_defpars.cutout_pars

    def reset_defpars(self):
        """set all pars to their defaults."""
        self._define_pars()<|MERGE_RESOLUTION|>--- conflicted
+++ resolved
@@ -616,7 +616,6 @@
 
                 if self.aper_phot_pars['scale'][0] == 'zscale':
                     zs = ZScaleInterval()
-<<<<<<< HEAD
                     color_range = zs.get_limits(data)
                 else:
                     color_range = [self.aper_phot_pars['color_min'][0], self.aper_phot_pars['color_max'][0]]
@@ -627,24 +626,9 @@
                           extent=[int(x - pad), int(x + pad), int(y - pad), int(y + pad)], origin='lower',
                           cmap=self.aper_phot_pars['cmap'][0])
 
-                apertures.plot(ax=ax, color='green', alpha=0.75)
-                if subsky:
-                    annulus_apertures.plot(ax=ax, color='red', alpha=0.75)
-=======
-                    color_range = zs.get_limits(self._data)
-                else:
-                    color_range = [self.aper_phot_pars['color_min'][0], self.aper_phot_pars['color_max'][0]]
-
-                pad = outer*1.2  # XXX TODO: Bad magic number
-                ax.imshow(self._data[int(y-pad):int(y+pad), int(x-pad):int(x+pad)],
-                          vmin=color_range[0], vmax=color_range[1],
-                          extent=[int(x-pad), int(x+pad), int(y-pad), int(y+pad)], origin='lower',
-                          cmap=self.aper_phot_pars['cmap'][0])
-
                 apertures.plot(ax=ax, color='green', alpha=0.75, lw=3)
                 if subsky:
                     annulus_apertures.plot(ax=ax, color='red', alpha=0.75, lw=3)
->>>>>>> 1e9331d4
 
                 if pfig is None and 'nbagg' not in get_backend().lower():
                     plt.draw()
@@ -700,13 +684,10 @@
         degree = int(pars["order"][0])
 
         delta = int(pars["rplot"][0])
-<<<<<<< HEAD
+
         if delta >= len(data) / 4:  # help with small data arrays and defaults
             delta = delta / 2
-=======
-        if delta >= len(data)/4:  # help with small data arrays and defaults
-            delta = delta/2
->>>>>>> 1e9331d4
+
         delta = int(delta)
 
         xx = int(x)
@@ -733,7 +714,7 @@
         # fit model to data
         if fitform.name is "Gaussian1D":
             fitted = math_helper.fit_gauss_1d(chunk)
-<<<<<<< HEAD
+
             fitted.mean_0.value += (xx - delta)
         elif fitform.name is "Moffat1D":
             fitted = math_helper.fit_moffat_1d(chunk)
@@ -741,15 +722,7 @@
         elif fitform.name is "MexicanHat1D":
             fitted = math_helper.fit_mex_hat_1d(chunk)
             fitted.x_0_0.value += (xx - delta)
-=======
-            fitted.mean_0.value += (xx-delta)
-        elif fitform.name is "Moffat1D":
-            fitted = math_helper.fit_moffat_1d(chunk)
-            fitted.x_0_0.value += (xx-delta)
-        elif fitform.name is "MexicanHat1D":
-            fitted = math_helper.fit_mex_hat_1d(chunk)
-            fitted.x_0_0.value += (xx-delta)
->>>>>>> 1e9331d4
+
         elif fitform.name is "Polynomial1D":
             fitted = math_helper.fit_poly_n(chunk, deg=degree)
             if fitted is None:
@@ -758,13 +731,10 @@
             fitted = math_helper.fit_airy_2d(chunk)
             if fitted is None:
                 raise ValueError("Problem with the AiryDisk2D fit")
-<<<<<<< HEAD
+
             fitted.x_0_0.value += (xx - delta)
             fitted.y_0_0.value += (yy - delta)
-=======
-            fitted.x_0_0.value += (xx-delta)
-            fitted.y_0_0.value += (yy-delta)
->>>>>>> 1e9331d4
+
         else:
             self.log.info("{0:s} not implemented".format(fitform.name))
             return
@@ -772,11 +742,8 @@
         xline = np.arange(len(chunk)) + xx - delta
         fline = np.linspace(xline[0], xline[-1], 100)  # finer sample
         if fitform.name is "AiryDisk2D":
-<<<<<<< HEAD
             yfit = fitted(fline, fline * 0 + fitted.y_0_0.value)
-=======
-            yfit = fitted(fline, fline*0+fitted.y_0_0.value)
->>>>>>> 1e9331d4
+
         else:
             yfit = fitted(fline)
 
@@ -1020,12 +987,9 @@
                 inner = self.radial_profile_pars["skyrad"][0]
                 width = self.radial_profile_pars["width"][0]
                 annulus_apertures = photutils.CircularAnnulus((centerx, centery),
-<<<<<<< HEAD
                                                               r_in=inner,
                                                               r_out=inner + width)
-=======
-                                                              r_in=inner, r_out=inner+width)
->>>>>>> 1e9331d4
+
                 bkgflux_table = photutils.aperture_photometry(data,
                                                               annulus_apertures)
 
