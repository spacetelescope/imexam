# Licensed under a 3-clause BSD style license - see LICENSE.rst

""" This is the main controlling class, it allows the user to connect to (at least) ds9 and the imexamine classes """

from __future__ import print_function, division, absolute_import

import warnings
import logging
import subprocess
import os
from .util import set_logging, find_xpans
from . import xpa
from .ds9_viewer import ds9
try:
    from .ginga_viewer import ginga_mp
    have_ginga = True
except ImportError:
    have_ginga = False
from .imexamine import Imexamine

__all__ = ["Connect"]


class Connect(object):

    """ Connect to a display device to look at and examine images that are displayed within

    The control features below are a basic set that should be available in all display tools.
    The class for the display tool should override them and add it's own extra features.


    Parameters
    ----------

    target: string, optional
        the viewer target name or id (default is to start a new instance of a DS9 window)

    path : string, optional
        absolute path to the viewers executable

    viewer: string, optional
        The name of the image view you want to use, currently only DS9 is supported

    wait_time: int, optional
        The time to wait for a connection to be eastablished before quitting

    Attributes
    ----------

    window: a pointer to an object
        controls the viewers functions

    imexam: a pointer to an object
        controls the imexamine functions and options

    """

    def __init__(self, target=None, path=None, viewer="ds9", wait_time=10, quit_window=True):

        _possible_viewers = ["ds9"]  # better dynamic way so people can add their own viewers?

        self.exam = Imexamine()  # init sets empty data array until we can load or check viewer
        self._viewer=viewer.lower()
        
        if have_ginga:
<<<<<<< HEAD
            _possible_viewers.append('ginga_mp')
        if self._viewer not in _possible_viewers:
            warnings.warn("**Unsupported viewer**\n")
            raise NotImplementedError

        if 'ds9' in self._viewer:
            self.window = ds9(
                target=target, path=path, wait_time=wait_time, quit_ds9_on_del=quit_window)
            self._event_driven_exam=False #use the imexam loop 
                
        elif 'ginga_mp' in self._viewer:
            self.window = ginga_mp(close_on_del=quit_window)
            #self.window.view.add_callback('key-press',self.window._imexam)
            #rotate canvas in before this can be used
            #self.window.canvas.add_callback('key-press',self.start_imexam_ginga)
            self._event_driven_exam=True #the viewer will track imexam with callbacks
            
            #alter the exam.imexam_option_funcs{} here through the viewer code if you want to
            #change key+function associations
            self.exam.imexam_option_funcs
            self.window._reassign_keys(imexam_dict)


=======
            _possible_viewers.extend(['ginga_mp'])
        if viewer.lower() not in _possible_viewers:
            warnings.warn("**Unsupported viewer**\n")
            raise NotImplementedError

        self.exam = Imexamine()  # init sets empty data array until we can load or check viewer
>>>>>>> 0c52c0aa
        self.logfile = 'imexam_log.txt'
        self.log=None #points to the package logger
        self._current_slice = None
        self._current_frame = None

<<<<<<< HEAD
     
    def ginga_test(self, canvas, keyname):
        """ how to get key information from the ginga window
        
        see also example5_mpl.py in the ginga source example directories
        """
        
        if keyname == 'd':
            #self.window.view.fitsimage.onscreen_message("pressed d",delay=1.0)
 
            fi = canvas.fitsimage
            data_x, data_y = fi.get_last_data_xy()
            print("key {0:s} pressed at data {1} {2}".format(keyname,data_x,data_y))

        #image=fi.get_image() #this attaches to the model
        #data=image.get_data() #this gets the actual data from the model
        
=======
        if 'ds9' in viewer.lower():
            self.window = ds9(
                target=target, path=path, wait_time=wait_time, quit_ds9_on_del=quit_window)
        elif 'ginga_mp' in viewer.lower():
            self.window = ginga_mp(close_on_del=quit_window, exam=self.exam)

>>>>>>> 0c52c0aa
    def setlog(self, filename=None, on=True, level=logging.DEBUG):
        """turn on and off imexam logging to the a file"""
        if filename:
            self.logfile = filename

        self.log=set_logging(self.logfile, on, level)

    def close(self):
        """ close the window and end connection"""
        self.window.close()

    def imexam(self):
        """run imexamine with user interaction. At a minimum it requires a copy of the data array"""
        if not self._event_driven_exam:
            if self.valid_data_in_viewer():
                self._run_imexam()
            else:
                warnings.warn("No valid image loaded in viewer")
        else:
            self._run_event_imexam()
            
            
    def _run_event_imexam(self):
        """ let the viewer run an event driven imexam 
        
        
        pass the key binding dictionary in for it to attach to?
        
        
        """        
        if not self._event_driven_exam:
            warnings.warn("Event driven imexam not implemented for viewer")
           
           
    def get_data_filename(self):
        """return the filename for the data in the current window"""
        return self.window.get_filename()

    def valid_data_in_viewer(self):
        """return True if a valid file or array is loaded in the current viewing frame"""
        return self.window.valid_data_in_viewer()

    def get_frame_info(self):
        """return more explicit information about the data displayed in the current frame"""
        return self.window.get_frame_info()

    def get_viewer_info(self):
        """Return a dictionary which has information about all frames loaded with data"""
        return self.window.get_viewer_info()

    def _run_imexam(self):
        """start imexam analysis loop for non event driven viewers

        Notes
        -----
        The data displayed in the current frame is grabbed .The catch is that the user can change the data
        that is displayed using the gui menus, so during the imexam loop the display needs to be
        checked after each key stroke.

        This function will track the user changing the frame number using the gui display
        for  images and update the data array.

        TODO
        ds9 returns 1-based, figure out how to deal with this better so that other viewers can be implemented, 
        the problem comes with  printing the coordinates and visual comparison with what's displayed
        in the gui. The gui display seems to round up integer pixels at some zoom factors. Verify this to some level
        by looking at the pixel returned and using the pixel table window in DS9 to look at surrounding values.
        imexamine() returns the value at the integer pixel location. 

        """

        print("\nPress 'q' to quit\n")
        keys = self.exam.get_options()  # possible commands
        self.exam.print_options()
        cstring = "Current image {0}".format(self.get_data_filename(),)
        logging.info(cstring)
        print(cstring)

        # set defaults
        self._current_frame = self.frame()
        if self.window.iscube():
            self._current_slice = self.window.get_slice_info()
        self.exam.set_data(self.window.get_data())
        current_key = keys[0]  # q is not in the list of keys

        while current_key:
            self._check_frame()
            if self.window.iscube():
                self._check_slice()
            try:
                x, y, current_key = self.readcursor()
                self._check_frame()
                if self.window.iscube():
                    self._check_slice()
                if current_key not in keys and 'q' not in current_key:
                    print("Invalid key")
                else:
                    if 'q' in current_key:
                        current_key = None
                    else:
                        self.exam.do_option(x-1, y-1, current_key) #ds9 returns 1 based array
            except KeyError:
                print("Invalid key, use\n: {0}".format(self.exam.print_options()))

    def _check_frame(self):
        """check if the user switched frames"""
        frame=self.frame()
        if self._current_frame != frame:  # the user has changed window frames
            self.exam.set_data(self.window.get_data())
            self._current_frame = frame
            cstring = "\nCurrent image {0:s}".format(self.get_frame_info()['filename'],)
            logging.info(cstring)
            print(cstring)

    def _check_slice(self):
        """ check if the user switched slice images """
        this_slice=self.window.get_slice_info()
        if self._current_slice != this_slice:
            self.exam.set_data(self.window.get_data())
            self._current_slice = this_slice
            cstring = "\nCurrent slice {0:s}".format(self.get_frame_info()['naxis'],)
            logging.info(cstring)
            print(cstring)

    def readcursor(self):
        """returns image coordinate postion and key pressed, in the form of x,y,str with 0arrar offset"""
        return self.window.readcursor()

    def alignwcs(self, **kwargs):
        """align frames with wcs"""
        self.window.alignwcs(**kwargs)

    def blink(self, **kwargs):
        self.window.blink(**kwargs)

    def clear_contour(self):
        self.window.clear_contour()

    def cmap(self, **kwargs):
        """Set the color map table to something else, in a defined list of options"""
        self.window.cmap(**kwargs)

    def colorbar(self, **kwargs):
        """turn the colorbar on the screen on and off"""
        self.window.colorbar(**kwargs)

    def contour(self, **kwargs):
        """show contours on the window"""
        self.window.contour(**kwargs)

    def contour_load(self, *args):
        """load contours from a file"""
        self.window.contour_load(*args)

    def crosshair(self, **kwargs):
        """Control the current position of the crosshair in the current frame, crosshair mode is turned on"""
        self.window.crosshair(**kwargs)

    def cursor(self, **kwargs):
        """move the cursor in the current frame to the specified image pixel, it will also move selected regions"""
        self.window.cursor(**kwargs)

    def disp_header(self, **kwargs):
        """Display the header of the current image to a window"""
        self.window.disp_header()

    def frame(self, *args, **kwargs):
        """ move to a frame """
        return self.window.frame(*args, **kwargs)

    def get_data(self):
        """ return a numpy array of the data in the current window"""
        return self.window.get_data()

    def get_header(self):
        """return the current fits header as a string, or None if there's a problem"""
        return self.window.get_header()

    def grid(self, *args, **kwargs):
        """convenience to turn the grid on and off, grid can be flushed with many more options"""
        self.window.grid(*args, **kwargs)

    def hideme(self):
        """lower the display window"""
        self.window.hideme()

    def load_fits(self, *args, **kwargs):
        """convenience function to load fits image to current frame"""
        self.window.load_fits(*args, **kwargs)

    def load_region(self, *args, **kwargs):
        """Load regions from a file which uses ds9 standard formatting"""
        self.window.load_region(*args, **kwargs)

    def load_mef_as_cube(self, *args, **kwargs):
        """Load a Mult-Extension-Fits image one frame as a cube"""
        self.window.load_mef_as_cube(*args, **kwargs)

    def load_mef_as_multi(self, *args, **kwargs):
        """Load a Mult-Extension-Fits image into multiple frames"""
        self.window.load_mef_as_multi(*args, **kwargs)

    def make_region(self, *args, **kwargs):
        """make an input reg file with  [x,y,comment] to a DS9 reg file, the input file should contains lines with x,y,comment"""
        self.window.make_region(*args, **kwargs)

    def mark_region_from_array(self, *args, **kwargs):
        """mark regions on the viewer with a list of tuples as input"""
        self.window.mark_region_from_array(*args, **kwargs)

    def match(self, **kwargs):
        """match all other frames to the current frame"""
        self.window.match(**kwargs)

    def nancolor(self, **kwargs):
        """set the not-a-number color, default is red"""
        self.window.nancolor(**kwargs)

    def panto_image(self, *args, **kwargs):
        """convenience function to change to x,y images coordinates using ra,dec
           x, y in image coord"""
        self.window.panto_image(*args, **kwargs)

    def panto_wcs(self, *args, **kwargs):
        """pan to wcs coordinates in image"""
        self.window.panto_wcs(*args, **kwargs)

    def load_rgb(self, *args, **kwargs):
        """load three images into a frame, each one for a different color"""
        self.window.load_rgb(*args, **kwargs)

    def rotate(self, *args, **kwargs):
        """rotate the current frame (in degrees)"""
        self.window.rotate(*args, **kwargs)

    def save_rgb(self, *args, **kwargs):
        """save an rgb image frame that is displayed as an MEF fits file"""
        self.window.save_rgb(*args, **kwargs)

    def save_header(self, *args, **kwargs):
        """save the header of the current image to a file"""
        self.window.save_header(*args, **kwargs)

    def save_regions(self, *args, **kwargs):
        """save the regions on the current window to a file"""
        self.window.save_regions(*args, **kwargs)

    def scale(self, *args, **kwargs):
        """ Scale the image on display.The default zscale is the most widely used option"""
        self.window.scale(*args, **kwargs)

    def set_region(self, *args, **kwargs):
        """display a region using the specifications in region_string"""
        self.window.set_region(*args, **kwargs)

    def showme(self):
        """raise the display window"""
        self.window.showme()

    def showpix(self, *args, **kwargs):
        """display the pixel value table, close window when done"""
        self.window.showpix(*args, **kwargs)

    def show_window_commands(self):
        """print the available commands for the selected display application"""
        self.window.show_commands()

    def snapsave(self, *args, **kwargs):
        """create a snap shot of the current window and save in specified format. If no format is specified the filename extension is used """
        self.window.snapsave(*args, **kwargs)

    def view(self, *args, **kwargs):
        """ Display numpy image array """
        self.window.view(*args, **kwargs)

    def zoom(self, *args, **kwargs):
        """zoom to parameter which can be any recognized string"""
        self.window.zoom(*args, **kwargs)

    def zoomtofit(self):
        """zoom the image to fit the display"""
        self.window.zoomtofit()

    # seems easiest to return the parameter dictionaries here, then the user can catch it, edit it
    # and reset the pars with self.set in the exam link or directly into the imexamine object.

    def aimexam(self):
        """show current parameters for aperture photometry"""
        return(self.exam.aperphot_pars)

    def cimexam(self):
        """show current parameters for column plots"""
        return(self.exam.colplot_pars)

    def eimexam(self):
        """show current parameters for contour plots"""
        return(self.exam.contour_pars)

    def himexam(self):
        """show current parameters for histogram plots"""
        return(self.exam.histogram_pars)

    def jimexam(self):
        """show current parameters for 1D fit line plots"""
        return(self.exam.line_fit_pars)

    def kimexam(self):
        """show current parameters for 1D fit column plots"""
        return(self.exam.column_fit_pars)

    def limexam(self):
        """show current parameters for  line plots"""
        return(self.exam.lineplot_pars)

    def mimexam(self):
        """show the current parameters for statistical regions"""
        return(self.exam.report_stat_pars)

    def rimexam(self):
        """show current parameters for curve of growth plots"""
        return(self.exam.curve_of_growth_pars)

    def wimexam(self):
        """show current parameters for surface plots"""
        return(self.exam.surface_pars)

    def unlearn(self):
        """unlearn all the imexam parameters and reset to default"""

        self.exam.unlearn_all()

    def plotname(self, filename=None):
        """change or show the default save plotname for imexamine"""

        if not filename:
            self.exam.get_plot_name()  # show the current default
        else:
            if os.access(filename, os.F_OK):
                warnings.warn("File with that name already exists:{0s}".format(filename))
            else:
                self.exam.set_plot_name(filename)<|MERGE_RESOLUTION|>--- conflicted
+++ resolved
@@ -39,7 +39,7 @@
         absolute path to the viewers executable
 
     viewer: string, optional
-        The name of the image view you want to use, currently only DS9 is supported
+        The name of the image viewer you want to use, currently only DS9 is supported
 
     wait_time: int, optional
         The time to wait for a connection to be eastablished before quitting
@@ -63,8 +63,8 @@
         self._viewer=viewer.lower()
         
         if have_ginga:
-<<<<<<< HEAD
             _possible_viewers.append('ginga_mp')
+            
         if self._viewer not in _possible_viewers:
             warnings.warn("**Unsupported viewer**\n")
             raise NotImplementedError
@@ -83,24 +83,15 @@
             
             #alter the exam.imexam_option_funcs{} here through the viewer code if you want to
             #change key+function associations
-            self.exam.imexam_option_funcs
-            self.window._reassign_keys(imexam_dict)
-
-
-=======
-            _possible_viewers.extend(['ginga_mp'])
-        if viewer.lower() not in _possible_viewers:
-            warnings.warn("**Unsupported viewer**\n")
-            raise NotImplementedError
-
-        self.exam = Imexamine()  # init sets empty data array until we can load or check viewer
->>>>>>> 0c52c0aa
+            #self.exam.imexam_option_funcs
+            #self.window._reassign_keys(imexam_dict)
+
+
         self.logfile = 'imexam_log.txt'
         self.log=None #points to the package logger
         self._current_slice = None
         self._current_frame = None
 
-<<<<<<< HEAD
      
     def ginga_test(self, canvas, keyname):
         """ how to get key information from the ginga window
@@ -118,14 +109,6 @@
         #image=fi.get_image() #this attaches to the model
         #data=image.get_data() #this gets the actual data from the model
         
-=======
-        if 'ds9' in viewer.lower():
-            self.window = ds9(
-                target=target, path=path, wait_time=wait_time, quit_ds9_on_del=quit_window)
-        elif 'ginga_mp' in viewer.lower():
-            self.window = ginga_mp(close_on_del=quit_window, exam=self.exam)
-
->>>>>>> 0c52c0aa
     def setlog(self, filename=None, on=True, level=logging.DEBUG):
         """turn on and off imexam logging to the a file"""
         if filename:
@@ -159,6 +142,9 @@
         if not self._event_driven_exam:
             warnings.warn("Event driven imexam not implemented for viewer")
            
+        else:
+            self._run_imexam() #for now
+            
            
     def get_data_filename(self):
         """return the filename for the data in the current window"""
