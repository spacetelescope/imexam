"""Licensed under a 3-clause BSD style license - see LICENSE.rst.

Make sure that the basic plots in imexamine are working as expected.
"""
from __future__ import (absolute_import, division, print_function,
                        unicode_literals)
import pytest
import numpy as np
from numpy.testing import assert_allclose, assert_equal, assert_array_equal
from imexam.imexamine import Imexamine

try:
    import matplotlib.pyplot as plt
    HAS_MATPLOTLIB = True
except ImportError:
    HAS_MATPLOTLIB = False

try:
    import photutils
    HAS_PHOTUTILS = True
except ImportError:
    HAS_PHOTUTILS = False


# make some data to test with
test_data = np.zeros((100, 100), dtype=np.float)
test_data[45:55, 45:55] = 3.0
xx, yy = np.meshgrid(np.arange(100), np.arange(100))


@pytest.mark.skipif('not HAS_MATPLOTLIB')
def test_column_plot():
    """Check the column plot function."""
    plots = Imexamine()
    plots.set_data(test_data)
    plots.plot_column(50, 50)
    f = plt.gca()
    xplot, yplot = f.lines[0].get_xydata().T
    assert_equal(yplot, test_data[50, :])
    plt.close()


@pytest.mark.skipif('not HAS_MATPLOTLIB')
def test_line_plot():
    """check the line plot function."""
    plots = Imexamine()
    plots.set_data(test_data)
    plots.plot_line(50, 50)
    f = plt.gca()
    xplot, yplot = f.lines[0].get_xydata().T
    assert_equal(yplot, test_data[:, 50])
    plt.close()


@pytest.mark.skipif('not HAS_PHOTUTILS')
def test_aper_phot(capsys):
    """Check that apertures are as expected from photutils"""
<<<<<<< HEAD
    radius = 5
    apertures = photutils.CircularAperture((50, 50), radius)
    aperture_area = apertures.area()
    assert_equal(aperture_area, np.pi * radius**2)
=======
    radius = 10
    apertures = photutils.CircularAperture((50, 50), radius)
    aperture_area = apertures.area()
    # dq fuq does this number come from?
    assert_equal(aperture_area, np.pi*radius**2)
>>>>>>> 1e9331d4
    rawflux_table = photutils.aperture_photometry(
        test_data,
        apertures,
        subpixels=1,
        method="center")
    total_flux = float(rawflux_table['aperture_sum'][0])
<<<<<<< HEAD
    # Verify the expected circular area sum
    assert_equal(total_flux, 207.0)
=======
    assert_equal(total_flux, test_data.sum())
>>>>>>> 1e9331d4


def test_line_fit():
    """Fit a Gaussian1D line to the data."""
    plots = Imexamine()
    in_amp = 3.
    in_mean = 50.
    in_stddev = 2.
    in_const = 20.
<<<<<<< HEAD

    # Set all the lines to be Gaussians
    line_gauss = in_const + in_amp * np.exp(-0.5 * ((xx - in_mean) / in_stddev)**2)
    plots.set_data(line_gauss)
    fit = plots.line_fit(50, 50, form='Gaussian1D', genplot=False)

=======
    # Set all the lines to be Gaussians
    line_gauss = in_const + in_amp * np.exp(-0.5*((xx-in_mean)/in_stddev)**2)
    plots.set_data(line_gauss)
    fit = plots.line_fit(50, 50, form='Gaussian1D', genplot=False)
>>>>>>> 1e9331d4
    assert_allclose(in_amp, fit.amplitude_0, 1e-6)
    assert_allclose(in_mean, fit.mean_0, 1e-6)
    assert_allclose(in_stddev, fit.stddev_0, 1e-6)
    assert_allclose(in_const, fit.c0_1, 1e-6)


def test_column_fit():
    """Fit a Gaussian1D column to the data."""
    plots = Imexamine()
    in_amp = 3.
    in_mean = 50.
    in_stddev = 2.
    in_const = 20.
    # Set all the columns to be Gaussians
<<<<<<< HEAD
    col_gauss = in_const + in_amp * np.exp(-0.5 * ((yy - in_mean) / in_stddev)**2)
    plots.set_data(col_gauss)
    fit = plots.column_fit(50, 50, form='Gaussian1D', genplot=False)

=======
    col_gauss = in_const + in_amp * np.exp(-0.5*((yy-in_mean)/in_stddev)**2)
    plots.set_data(col_gauss)
    fit = plots.column_fit(50, 50, form='Gaussian1D', genplot=False)
>>>>>>> 1e9331d4
    assert_allclose(in_amp, fit.amplitude_0, 1e-6)
    assert_allclose(in_mean, fit.mean_0, 1e-6)
    assert_allclose(in_stddev, fit.stddev_0, 1e-6)
    assert_allclose(in_const, fit.c0_1, 1e-6)


def test_gauss_center():
    """Check the gaussian center fitting."""
<<<<<<< HEAD

    from astropy.convolution import Gaussian2DKernel

    # This creates a 2D normalized gaussian kernal with
    # a set amplitude. Guess off-center
    amp = 0.0015915494309189533
    size = 81.0
    sigma = 10.0

    gaussian_2D_kernel = Gaussian2DKernel(sigma, x_size=size, y_size=size)
    plots = Imexamine()
    plots.set_data(gaussian_2D_kernel.array)
    a, xx, yy, xs, ys = plots.gauss_center(37, 37)

    assert_allclose(amp, a, 1e-6)
    assert_allclose(size // 2, xx, 1e-6)
    assert_allclose(size // 2, yy, 1e-6)
    assert_allclose(sigma, xs, 0.01)
    assert_allclose(sigma, ys, 0.01)
=======
    # make a 2d dataset with a gaussian at the center
    in_amp = 12.
    in_xc = 50.
    in_yc = 50.
    in_xsig = 3.
    in_ysig = 2.
    in_back = 20.

    xx, yy = np.meshgrid(np.arange(100), np.arange(100))
    image = in_back + in_amp * np.exp(-.5*((xx-in_xc)/in_xsig)**2) * np.exp(-.5*((yy-in_yc)/in_ysig)**2)
    plots = Imexamine()
    plots.set_data(image)
    # Intentionally guess off-center
    a, xx, yy, xs, ys = plots.gauss_center(48, 52)

    assert_allclose(in_amp, a, 1e-6)
    assert_allclose(in_xc, xx, 1e-4)
    assert_allclose(in_yc, yy, 1e-4)
    assert_allclose(in_xsig, xs, 0.01)
    assert_allclose(in_ysig, ys, 0.01)
>>>>>>> 1e9331d4


def test_radial_profile():
    """Test the radial profile function without background subtraction"""
    from astropy.convolution import Gaussian2DKernel
    data = Gaussian2DKernel(1.5, x_size=25, y_size=25)
    xx, yy = np.meshgrid(np.arange(25), np.arange(25))
    x0, y0 = np.where(data.array == data.array.max())

<<<<<<< HEAD
    rad_in = np.sqrt((xx - x0)**2 + (yy - y0)**2)
=======
    rad_in = np.sqrt((xx-x0)**2 + (yy-y0)**2)
>>>>>>> 1e9331d4
    rad_in = rad_in.ravel()
    flux_in = data.array.ravel()

    order = np.argsort(rad_in)
    rad_in = rad_in[order]
    flux_in = flux_in[order]

    plots = Imexamine()
    plots.set_data(data.array)
    # check the binned results
    plots.radial_profile_pars['pixels'][0] = False
    plots.radial_profile_pars['background'][0] = False
<<<<<<< HEAD
    rad_out, flux_out = plots.radial_profile(x0, y0, genplot=False)

    good = np.where(rad_in <= np.max(rad_out))
    rad_in = rad_in[good]
    flux_in = flux_in[good]

    flux_in = np.bincount(rad_in.astype(np.int), flux_in)

    assert_array_equal(np.arange(flux_in.size), rad_out)
    assert_allclose(flux_in - flux_out, flux_out * 0, atol=1e-5)
=======
    rad_out, flux_out = plots.radial_profile(12, 12, genplot=False)

    good = np.where(rad_in <= np.max(rad_out))
    rad_in = rad_in[good]
    flux_in = flux_in[good]

    flux_in = np.bincount(rad_in.astype(np.int), flux_in)

    assert_array_equal(np.arange(flux_in.size), rad_out)
    assert_allclose(flux_in-flux_out, flux_out*0, atol=1e-5)
>>>>>>> 1e9331d4


@pytest.mark.skipif('not HAS_PHOTUTILS')
def test_radial_profile_background():
    """Test the radial profile function with background subtraction"""
    from astropy.convolution import Gaussian2DKernel
    data = Gaussian2DKernel(1.5, x_size=25, y_size=25)
    xx, yy = np.meshgrid(np.arange(25), np.arange(25))
    x0, y0 = np.where(data.array == data.array.max())

<<<<<<< HEAD
    rad_in = np.sqrt((xx - x0)**2 + (yy - y0)**2)
=======
    rad_in = np.sqrt((xx-x0)**2 + (yy-y0)**2)
>>>>>>> 1e9331d4
    rad_in = rad_in.ravel()
    flux_in = data.array.ravel()

    order = np.argsort(rad_in)
    rad_in = rad_in[order]
    flux_in = flux_in[order]

    plots = Imexamine()
    plots.set_data(data.array)
    # check the binned results
    plots.radial_profile_pars['pixels'][0] = False
    plots.radial_profile_pars['background'][0] = True
<<<<<<< HEAD
    rad_out, flux_out = plots.radial_profile(x0, y0, genplot=False)
=======
    rad_out, flux_out = plots.radial_profile(12, 12, genplot=False)
>>>>>>> 1e9331d4

    good = np.where(rad_in <= np.max(rad_out))
    rad_in = rad_in[good]
    flux_in = flux_in[good]

    flux_in = np.bincount(rad_in.astype(np.int), flux_in)

    assert_array_equal(np.arange(flux_in.size), rad_out)
<<<<<<< HEAD
    assert_allclose(flux_in - flux_out, flux_out * 0, atol=1e-5)
=======
    assert_allclose(flux_in-flux_out, flux_out*0, atol=1e-5)
>>>>>>> 1e9331d4


def test_radial_profile_pixels():
    """Test the radial profile function without background subtraction"""
    from astropy.convolution import Gaussian2DKernel
    data = Gaussian2DKernel(1.5, x_size=25, y_size=25)
    xx, yy = np.meshgrid(np.arange(25), np.arange(25))
    x0, y0 = np.where(data.array == data.array.max())

<<<<<<< HEAD
    rad_in = np.sqrt((xx - x0)**2 + (yy - y0)**2)

    # It's going to crop things down apparently.
    plots = Imexamine()
    datasize = int(plots.radial_profile_pars["rplot"][0]) - 1
    icentery = 12
    icenterx = 12
    rad_in = rad_in[icentery - datasize:icentery + datasize,
                    icenterx - datasize:icenterx + datasize]
    flux_in = data.array[icentery - datasize:icentery + datasize,
                         icenterx - datasize:icenterx + datasize]
=======
    rad_in = np.sqrt((xx-x0)**2 + (yy-y0)**2)

    # It's going to crop things down apparently.
    plots = Imexamine()
    datasize = int(plots.radial_profile_pars["rplot"][0])-1
    icentery = 12
    icenterx = 12
    rad_in = rad_in[icentery-datasize:icentery+datasize,
                    icenterx-datasize:icenterx+datasize]
    flux_in = data.array[icentery-datasize:icentery+datasize,
                         icenterx-datasize:icenterx+datasize]
>>>>>>> 1e9331d4

    rad_in = rad_in.ravel()
    flux_in = flux_in.ravel()

    order = np.argsort(rad_in)
    rad_in = rad_in[order]
    flux_in = flux_in[order]

    plots.set_data(data.array)
    # check the unbinned results
    plots.radial_profile_pars['pixels'][0] = True
<<<<<<< HEAD
    out_radius, out_flux = plots.radial_profile(x0, y0, genplot=False)
=======
    out_radius, out_flux = plots.radial_profile(12, 12, genplot=False)
>>>>>>> 1e9331d4
    good = np.where(rad_in <= np.max(out_radius))
    rad_in = rad_in[good]
    flux_in = flux_in[good]

    assert_allclose(rad_in, out_radius, 1e-7)
    assert_allclose(flux_in, out_flux, 1e-7)


@pytest.mark.skipif('not HAS_PHOTUTILS')
def test_curve_of_growth():
    """Test the cog functionality."""
    from astropy.convolution import Gaussian2DKernel
    data = Gaussian2DKernel(1.5, x_size=25, y_size=25)
    plots = Imexamine()
    plots.set_data(data.array)
    rad_out, flux_out = plots.curve_of_growth(12, 12, genplot=False)

    rads = [1, 2, 3, 4, 5, 6, 7, 8]
    flux = []
    # Run the aperture phot on this to build up the expected fluxes
    plots.aper_phot_pars['genplot'][0] = False
    plots.aper_phot_pars['subsky'][0] = False

    for rad in rads:
        plots.aper_phot_pars['radius'][0] = rad
        plots.aper_phot(12, 12)
        flux.append(plots.total_flux)

    assert_array_equal(rads, rad_out)
    assert_allclose(flux, flux_out, 1e-6)<|MERGE_RESOLUTION|>--- conflicted
+++ resolved
@@ -55,30 +55,20 @@
 @pytest.mark.skipif('not HAS_PHOTUTILS')
 def test_aper_phot(capsys):
     """Check that apertures are as expected from photutils"""
-<<<<<<< HEAD
     radius = 5
     apertures = photutils.CircularAperture((50, 50), radius)
     aperture_area = apertures.area()
     assert_equal(aperture_area, np.pi * radius**2)
-=======
-    radius = 10
-    apertures = photutils.CircularAperture((50, 50), radius)
-    aperture_area = apertures.area()
-    # dq fuq does this number come from?
-    assert_equal(aperture_area, np.pi*radius**2)
->>>>>>> 1e9331d4
+
     rawflux_table = photutils.aperture_photometry(
         test_data,
         apertures,
         subpixels=1,
         method="center")
     total_flux = float(rawflux_table['aperture_sum'][0])
-<<<<<<< HEAD
     # Verify the expected circular area sum
     assert_equal(total_flux, 207.0)
-=======
-    assert_equal(total_flux, test_data.sum())
->>>>>>> 1e9331d4
+
 
 
 def test_line_fit():
@@ -88,19 +78,13 @@
     in_mean = 50.
     in_stddev = 2.
     in_const = 20.
-<<<<<<< HEAD
 
     # Set all the lines to be Gaussians
     line_gauss = in_const + in_amp * np.exp(-0.5 * ((xx - in_mean) / in_stddev)**2)
     plots.set_data(line_gauss)
     fit = plots.line_fit(50, 50, form='Gaussian1D', genplot=False)
 
-=======
-    # Set all the lines to be Gaussians
-    line_gauss = in_const + in_amp * np.exp(-0.5*((xx-in_mean)/in_stddev)**2)
-    plots.set_data(line_gauss)
-    fit = plots.line_fit(50, 50, form='Gaussian1D', genplot=False)
->>>>>>> 1e9331d4
+
     assert_allclose(in_amp, fit.amplitude_0, 1e-6)
     assert_allclose(in_mean, fit.mean_0, 1e-6)
     assert_allclose(in_stddev, fit.stddev_0, 1e-6)
@@ -115,16 +99,10 @@
     in_stddev = 2.
     in_const = 20.
     # Set all the columns to be Gaussians
-<<<<<<< HEAD
     col_gauss = in_const + in_amp * np.exp(-0.5 * ((yy - in_mean) / in_stddev)**2)
     plots.set_data(col_gauss)
     fit = plots.column_fit(50, 50, form='Gaussian1D', genplot=False)
 
-=======
-    col_gauss = in_const + in_amp * np.exp(-0.5*((yy-in_mean)/in_stddev)**2)
-    plots.set_data(col_gauss)
-    fit = plots.column_fit(50, 50, form='Gaussian1D', genplot=False)
->>>>>>> 1e9331d4
     assert_allclose(in_amp, fit.amplitude_0, 1e-6)
     assert_allclose(in_mean, fit.mean_0, 1e-6)
     assert_allclose(in_stddev, fit.stddev_0, 1e-6)
@@ -133,8 +111,6 @@
 
 def test_gauss_center():
     """Check the gaussian center fitting."""
-<<<<<<< HEAD
-
     from astropy.convolution import Gaussian2DKernel
 
     # This creates a 2D normalized gaussian kernal with
@@ -153,28 +129,6 @@
     assert_allclose(size // 2, yy, 1e-6)
     assert_allclose(sigma, xs, 0.01)
     assert_allclose(sigma, ys, 0.01)
-=======
-    # make a 2d dataset with a gaussian at the center
-    in_amp = 12.
-    in_xc = 50.
-    in_yc = 50.
-    in_xsig = 3.
-    in_ysig = 2.
-    in_back = 20.
-
-    xx, yy = np.meshgrid(np.arange(100), np.arange(100))
-    image = in_back + in_amp * np.exp(-.5*((xx-in_xc)/in_xsig)**2) * np.exp(-.5*((yy-in_yc)/in_ysig)**2)
-    plots = Imexamine()
-    plots.set_data(image)
-    # Intentionally guess off-center
-    a, xx, yy, xs, ys = plots.gauss_center(48, 52)
-
-    assert_allclose(in_amp, a, 1e-6)
-    assert_allclose(in_xc, xx, 1e-4)
-    assert_allclose(in_yc, yy, 1e-4)
-    assert_allclose(in_xsig, xs, 0.01)
-    assert_allclose(in_ysig, ys, 0.01)
->>>>>>> 1e9331d4
 
 
 def test_radial_profile():
@@ -184,11 +138,8 @@
     xx, yy = np.meshgrid(np.arange(25), np.arange(25))
     x0, y0 = np.where(data.array == data.array.max())
 
-<<<<<<< HEAD
     rad_in = np.sqrt((xx - x0)**2 + (yy - y0)**2)
-=======
-    rad_in = np.sqrt((xx-x0)**2 + (yy-y0)**2)
->>>>>>> 1e9331d4
+
     rad_in = rad_in.ravel()
     flux_in = data.array.ravel()
 
@@ -201,7 +152,6 @@
     # check the binned results
     plots.radial_profile_pars['pixels'][0] = False
     plots.radial_profile_pars['background'][0] = False
-<<<<<<< HEAD
     rad_out, flux_out = plots.radial_profile(x0, y0, genplot=False)
 
     good = np.where(rad_in <= np.max(rad_out))
@@ -212,8 +162,33 @@
 
     assert_array_equal(np.arange(flux_in.size), rad_out)
     assert_allclose(flux_in - flux_out, flux_out * 0, atol=1e-5)
-=======
-    rad_out, flux_out = plots.radial_profile(12, 12, genplot=False)
+
+
+
+@pytest.mark.skipif('not HAS_PHOTUTILS')
+def test_radial_profile_background():
+    """Test the radial profile function with background subtraction"""
+    from astropy.convolution import Gaussian2DKernel
+    data = Gaussian2DKernel(1.5, x_size=25, y_size=25)
+    xx, yy = np.meshgrid(np.arange(25), np.arange(25))
+    x0, y0 = np.where(data.array == data.array.max())
+
+    rad_in = np.sqrt((xx - x0)**2 + (yy - y0)**2)
+
+    rad_in = rad_in.ravel()
+    flux_in = data.array.ravel()
+
+    order = np.argsort(rad_in)
+    rad_in = rad_in[order]
+    flux_in = flux_in[order]
+
+    plots = Imexamine()
+    plots.set_data(data.array)
+    # check the binned results
+    plots.radial_profile_pars['pixels'][0] = False
+    plots.radial_profile_pars['background'][0] = True
+    rad_out, flux_out = plots.radial_profile(x0, y0, genplot=False)
+
 
     good = np.where(rad_in <= np.max(rad_out))
     rad_in = rad_in[good]
@@ -222,63 +197,16 @@
     flux_in = np.bincount(rad_in.astype(np.int), flux_in)
 
     assert_array_equal(np.arange(flux_in.size), rad_out)
-    assert_allclose(flux_in-flux_out, flux_out*0, atol=1e-5)
->>>>>>> 1e9331d4
-
-
-@pytest.mark.skipif('not HAS_PHOTUTILS')
-def test_radial_profile_background():
-    """Test the radial profile function with background subtraction"""
+    assert_allclose(flux_in - flux_out, flux_out * 0, atol=1e-5)
+
+
+
+def test_radial_profile_pixels():
+    """Test the radial profile function without background subtraction"""
     from astropy.convolution import Gaussian2DKernel
     data = Gaussian2DKernel(1.5, x_size=25, y_size=25)
     xx, yy = np.meshgrid(np.arange(25), np.arange(25))
     x0, y0 = np.where(data.array == data.array.max())
-
-<<<<<<< HEAD
-    rad_in = np.sqrt((xx - x0)**2 + (yy - y0)**2)
-=======
-    rad_in = np.sqrt((xx-x0)**2 + (yy-y0)**2)
->>>>>>> 1e9331d4
-    rad_in = rad_in.ravel()
-    flux_in = data.array.ravel()
-
-    order = np.argsort(rad_in)
-    rad_in = rad_in[order]
-    flux_in = flux_in[order]
-
-    plots = Imexamine()
-    plots.set_data(data.array)
-    # check the binned results
-    plots.radial_profile_pars['pixels'][0] = False
-    plots.radial_profile_pars['background'][0] = True
-<<<<<<< HEAD
-    rad_out, flux_out = plots.radial_profile(x0, y0, genplot=False)
-=======
-    rad_out, flux_out = plots.radial_profile(12, 12, genplot=False)
->>>>>>> 1e9331d4
-
-    good = np.where(rad_in <= np.max(rad_out))
-    rad_in = rad_in[good]
-    flux_in = flux_in[good]
-
-    flux_in = np.bincount(rad_in.astype(np.int), flux_in)
-
-    assert_array_equal(np.arange(flux_in.size), rad_out)
-<<<<<<< HEAD
-    assert_allclose(flux_in - flux_out, flux_out * 0, atol=1e-5)
-=======
-    assert_allclose(flux_in-flux_out, flux_out*0, atol=1e-5)
->>>>>>> 1e9331d4
-
-
-def test_radial_profile_pixels():
-    """Test the radial profile function without background subtraction"""
-    from astropy.convolution import Gaussian2DKernel
-    data = Gaussian2DKernel(1.5, x_size=25, y_size=25)
-    xx, yy = np.meshgrid(np.arange(25), np.arange(25))
-    x0, y0 = np.where(data.array == data.array.max())
-
-<<<<<<< HEAD
     rad_in = np.sqrt((xx - x0)**2 + (yy - y0)**2)
 
     # It's going to crop things down apparently.
@@ -290,19 +218,6 @@
                     icenterx - datasize:icenterx + datasize]
     flux_in = data.array[icentery - datasize:icentery + datasize,
                          icenterx - datasize:icenterx + datasize]
-=======
-    rad_in = np.sqrt((xx-x0)**2 + (yy-y0)**2)
-
-    # It's going to crop things down apparently.
-    plots = Imexamine()
-    datasize = int(plots.radial_profile_pars["rplot"][0])-1
-    icentery = 12
-    icenterx = 12
-    rad_in = rad_in[icentery-datasize:icentery+datasize,
-                    icenterx-datasize:icenterx+datasize]
-    flux_in = data.array[icentery-datasize:icentery+datasize,
-                         icenterx-datasize:icenterx+datasize]
->>>>>>> 1e9331d4
 
     rad_in = rad_in.ravel()
     flux_in = flux_in.ravel()
@@ -314,11 +229,8 @@
     plots.set_data(data.array)
     # check the unbinned results
     plots.radial_profile_pars['pixels'][0] = True
-<<<<<<< HEAD
     out_radius, out_flux = plots.radial_profile(x0, y0, genplot=False)
-=======
-    out_radius, out_flux = plots.radial_profile(12, 12, genplot=False)
->>>>>>> 1e9331d4
+
     good = np.where(rad_in <= np.max(out_radius))
     rad_in = rad_in[good]
     flux_in = flux_in[good]
